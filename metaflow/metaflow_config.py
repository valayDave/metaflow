import os
import json
import logging
import pkg_resources
import sys
from metaflow.exception import MetaflowException

# Disable multithreading security on MacOS
if sys.platform == "darwin":
    os.environ["OBJC_DISABLE_INITIALIZE_FORK_SAFETY"] = "YES"


def init_config():
    # Read configuration from $METAFLOW_HOME/config_<profile>.json.
    home = os.environ.get('METAFLOW_HOME', '~/.metaflowconfig')
    profile = os.environ.get('METAFLOW_PROFILE')
    path_to_config = os.path.join(home, 'config.json')
    if profile:
        path_to_config = os.path.join(home, 'config_%s.json' % profile)
    path_to_config = os.path.expanduser(path_to_config)
    config = {}
    if os.path.exists(path_to_config):
        with open(path_to_config) as f:
            return json.load(f)
    elif profile:
        raise MetaflowException('Unable to locate METAFLOW_PROFILE \'%s\' in \'%s\')' %
                                (profile, home))
    return config


# Initialize defaults required to setup environment variables.
METAFLOW_CONFIG = init_config()


def from_conf(name, default=None):
    return os.environ.get(name, METAFLOW_CONFIG.get(name, default))


###
# Default configuration
###
DEFAULT_DATASTORE = from_conf('METAFLOW_DEFAULT_DATASTORE', 'local')
DEFAULT_METADATA = from_conf('METAFLOW_DEFAULT_METADATA', 'local')

###
# Datastore configuration
###
# Path to the local directory to store artifacts for 'local' datastore.
DATASTORE_LOCAL_DIR = '.metaflow'
DATASTORE_SYSROOT_LOCAL = from_conf('METAFLOW_DATASTORE_SYSROOT_LOCAL')
# S3 bucket and prefix to store artifacts for 's3' datastore.
DATASTORE_SYSROOT_S3 = from_conf('METAFLOW_DATASTORE_SYSROOT_S3')
# S3 datatools root location
DATATOOLS_S3ROOT = from_conf(
    'METAFLOW_DATATOOLS_S3ROOT', 
        '%s/data' % from_conf('METAFLOW_DATASTORE_SYSROOT_S3'))

###
# Datastore local cache
###
# Path to the client cache
CLIENT_CACHE_PATH = from_conf('METAFLOW_CLIENT_CACHE_PATH', '/tmp/metaflow_client')
# Maximum size (in bytes) of the cache
CLIENT_CACHE_MAX_SIZE = from_conf('METAFLOW_CLIENT_CACHE_MAX_SIZE', 10000)

###
# Metadata configuration
###
METADATA_SERVICE_URL = from_conf('METAFLOW_SERVICE_URL')
METADATA_SERVICE_NUM_RETRIES = from_conf('METAFLOW_SERVICE_RETRY_COUNT', 5)
METADATA_SERVICE_AUTH_KEY = from_conf('METAFLOW_SERVICE_AUTH_KEY')
METADATA_SERVICE_HEADERS = json.loads(from_conf('METAFLOW_SERVICE_HEADERS', '{}'))
if METADATA_SERVICE_AUTH_KEY is not None:
    METADATA_SERVICE_HEADERS['x-api-key'] = METADATA_SERVICE_AUTH_KEY

###
# AWS Batch configuration
###
# IAM role for AWS Batch container with S3 access
ECS_S3_ACCESS_IAM_ROLE = from_conf('METAFLOW_ECS_S3_ACCESS_IAM_ROLE')
# Job queue for AWS Batch
BATCH_JOB_QUEUE = from_conf('METAFLOW_BATCH_JOB_QUEUE')
# Default container image for AWS Batch
BATCH_CONTAINER_IMAGE = from_conf("METAFLOW_BATCH_CONTAINER_IMAGE")
# Default container registry for AWS Batch
BATCH_CONTAINER_REGISTRY = from_conf("METAFLOW_BATCH_CONTAINER_REGISTRY")
# Metadata service URL for AWS Batch
BATCH_METADATA_SERVICE_URL = from_conf('METAFLOW_SERVICE_INTERNAL_URL', METADATA_SERVICE_URL)
BATCH_METADATA_SERVICE_HEADERS = METADATA_SERVICE_HEADERS

###
# Conda configuration
###
# Conda package root location on S3
CONDA_PACKAGE_S3ROOT = from_conf(
    'METAFLOW_CONDA_PACKAGE_S3ROOT', 
        '%s/conda' % from_conf('METAFLOW_DATASTORE_SYSROOT_S3'))

###
# Debug configuration
###
DEBUG_OPTIONS = ['subcommand', 'sidecar', 's3client']

for typ in DEBUG_OPTIONS:
    vars()['METAFLOW_DEBUG_%s' % typ.upper()] = from_conf('METAFLOW_DEBUG_%s' % typ.upper())

###
# AWS Sandbox configuration
###
# Boolean flag for metaflow AWS sandbox access
AWS_SANDBOX_ENABLED = bool(from_conf('METAFLOW_AWS_SANDBOX_ENABLED', False))
# Metaflow AWS sandbox auth endpoint
AWS_SANDBOX_STS_ENDPOINT_URL = from_conf('METAFLOW_SERVICE_URL')
# Metaflow AWS sandbox API auth key
AWS_SANDBOX_API_KEY = from_conf('METAFLOW_AWS_SANDBOX_API_KEY')
# Internal Metadata URL
AWS_SANDBOX_INTERNAL_SERVICE_URL = from_conf('METAFLOW_AWS_SANDBOX_INTERNAL_SERVICE_URL')
# AWS region
AWS_SANDBOX_REGION = from_conf('METAFLOW_AWS_SANDBOX_REGION')

# $ (TODO) : THIS IS TEMPORARY TO SEE FUNCTIONING OF CODE. NEED TO FIND BETTER WAY OF DOING THIS
AWS_ACCESS_KEY_ID = from_conf('AWS_ACCESS_KEY_ID')
# $ (TODO) : THIS IS TEMPORARY TO SEE FUNCTIONING OF CODE. NEED TO FIND BETTER WAY OF DOING THIS
AWS_SECRET_ACCESS_KEY = from_conf('AWS_SECRET_ACCESS_KEY')
# $ (TODO) : THIS IS TEMPORARY TO SEE FUNCTIONING OF CODE. NEED TO FIND BETTER WAY OF DOING THIS
AWS_SESSION_TOKEN = from_conf('AWS_SESSION_TOKEN')
# $ (TODO) : THIS IS TEMPORARY TO SEE FUNCTIONING OF CODE. NEED TO FIND BETTER WAY OF DOING THIS
AWS_DEFAULT_REGION = from_conf('AWS_DEFAULT_REGION')


# Finalize configuration
if AWS_SANDBOX_ENABLED:
    os.environ['AWS_DEFAULT_REGION'] = AWS_SANDBOX_REGION
    BATCH_METADATA_SERVICE_URL = AWS_SANDBOX_INTERNAL_SERVICE_URL
    METADATA_SERVICE_HEADERS['x-api-key'] = AWS_SANDBOX_API_KEY


# MAX_ATTEMPTS is the maximum number of attempts, including the first
# task, retries, and the final fallback task and its retries.
#
# Datastore needs to check all attempt files to find the latest one, so
# increasing this limit has real performance implications for all tasks.
# Decreasing this limit is very unsafe, as it can lead to wrong results
# being read from old tasks.
MAX_ATTEMPTS = 6


# the naughty, naughty driver.py imported by lib2to3 produces
# spam messages to the root logger. This is what is required
# to silence it:
class Filter(logging.Filter):
    def filter(self, record):
        if record.pathname.endswith('driver.py') and \
           'grammar' in record.msg:
            return False
        return True


logger = logging.getLogger()
logger.addFilter(Filter())


def get_version(pkg):
    return pkg_resources.get_distribution(pkg).version


# PINNED_CONDA_LIBS are the libraries that metaflow depends on for execution
# and are needed within a conda environment
def get_pinned_conda_libs():
    return {
        'click': '7.0',
        'requests': '2.22.0',
        'boto3': '1.9.235',
        'coverage': '4.5.3'
    }


KUBE_CONFIG_FILE_PATH = from_conf('METAFLOW_KUBE_CONFIG_PATH','~/.kube/config')
KUBE_NAMESPACE = from_conf('METAFLOW_KUBE_NAMESAPCE','default')
KUBE_RUNTIME_IN_CLUSTER = from_conf('METAFLOW_RUNTIME_IN_CLUSTER','no')

def get_kubernetes_client():
<<<<<<< HEAD
    from kubernetes import config
    import kubernetes.client as kube_client
    Kube_Configured_Api_Client = config.new_client_from_config(config_file=KUBE_CONFIG_FILE_PATH)
    return Kube_Configured_Api_Client,kube_client
=======
    import kubernetes.config as kube_config
    import kubernetes.client as kube_client
    try:
        if KUBE_RUNTIME_IN_CLUSTER == 'no':
            Kube_Configured_Api_Client = kube_config.new_client_from_config(config_file=KUBE_CONFIG_FILE_PATH)
            return Kube_Configured_Api_Client,kube_client
        else:
            kube_config.load_incluster_config()
            configuration = kube_client.Configuration()
            Kube_Configured_Api_Client = kube_client.ApiClient(configuration)
            return Kube_Configured_Api_Client,kube_client
    except Exception as e:
        raise MetaflowException("Error Loading Kubernetes Configuration. %s" % str(e))
>>>>>>> cb918d5a
    

cached_aws_sandbox_creds = None
def get_authenticated_boto3_client(module):
    from metaflow.exception import MetaflowException
    import requests
    try:
        import boto3
    except (NameError, ImportError):
        raise MetaflowException(
            "Could not import module 'boto3'. Install boto3 first.")

    if AWS_SANDBOX_ENABLED:
        global cached_aws_sandbox_creds
        if cached_aws_sandbox_creds is None:
            # authenticate using STS
            url = "%s/auth/token" % AWS_SANDBOX_STS_ENDPOINT_URL
            headers = {
                'x-api-key': AWS_SANDBOX_API_KEY
            }
            try:
                r = requests.get(url, headers=headers)
                r.raise_for_status()
                cached_aws_sandbox_creds = r.json()
            except requests.exceptions.HTTPError as e:
                raise MetaflowException(repr(e))
        return boto3.session.Session(**cached_aws_sandbox_creds).client(module)
    return boto3.client(module)<|MERGE_RESOLUTION|>--- conflicted
+++ resolved
@@ -180,12 +180,6 @@
 KUBE_RUNTIME_IN_CLUSTER = from_conf('METAFLOW_RUNTIME_IN_CLUSTER','no')
 
 def get_kubernetes_client():
-<<<<<<< HEAD
-    from kubernetes import config
-    import kubernetes.client as kube_client
-    Kube_Configured_Api_Client = config.new_client_from_config(config_file=KUBE_CONFIG_FILE_PATH)
-    return Kube_Configured_Api_Client,kube_client
-=======
     import kubernetes.config as kube_config
     import kubernetes.client as kube_client
     try:
@@ -199,7 +193,6 @@
             return Kube_Configured_Api_Client,kube_client
     except Exception as e:
         raise MetaflowException("Error Loading Kubernetes Configuration. %s" % str(e))
->>>>>>> cb918d5a
     
 
 cached_aws_sandbox_creds = None
