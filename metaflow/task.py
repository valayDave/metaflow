--- conflicted
+++ resolved
@@ -574,7 +574,6 @@
             # "transaction" is done
             output.done()
 
-<<<<<<< HEAD
             # final decorator hook: The task results are now
             # queryable through the client API / datastore
             for deco in decorators:
@@ -585,23 +584,6 @@
                                    retry_count,
                                    max_user_code_retries)
 
-=======
-            # this writes a success marker indicating that the
-            # "transaction" is done
-            output.done()
->>>>>>> 53789f5a
-
-            # final decorator hook: The task results are now
-            # queryable through the client API / datastore
-            for deco in decorators:
-                deco.task_finished(
-                    step_name,
-                    self.flow,
-                    self.flow._graph,
-                    self.flow._task_ok,
-                    retry_count,
-                    max_user_code_retries,
-                )
 
             # terminate side cars
             logger.terminate()
