--- conflicted
+++ resolved
@@ -203,23 +203,12 @@
             else:
                 raise
 
-<<<<<<< HEAD
-    def get_log_legacy(self, ds_type, logtype, attempt, flow_name, run_id, step_name, task_id):
-        path = self._object_path(flow_name, run_id, step_name, task_id, '_log%s' % logtype)
-
-        def load_func(ds):
-            return ds.load_log_legacy(logtype, attempt_override=attempt)
-
-        return self._internal_get_data(
-            ds_type, flow_name, run_id, step_name, task_id, path, load_func)
-=======
     @staticmethod
     def _get_backend_datastore_cls(ds_type):
         storage_impl = DATASTORES.get(ds_type, None)
         if storage_impl is None:
             raise FileCacheException('Datastore %s was not found' % ds_type)
         return storage_impl
->>>>>>> 6368022e
 
     def _get_flow_datastore(self, ds_type, ds_root, flow_name):
         cache_id = self._flow_ds_type(ds_type, ds_root, flow_name)
