from .card_modules import MetaflowCardComponent
from .card_modules.basic import ErrorComponent, SerializationErrorComponent
import random
import string
import json

_TYPE = type


def get_card_class(card_type):
    from metaflow.plugins import CARDS

    filtered_cards = [card for card in CARDS if card.type == card_type]
    if len(filtered_cards) == 0:
        return None
    return filtered_cards[0]


class CardComponentCollector:
    """
    This class helps collect `MetaflowCardComponent`s during runtime execution

    ### Usage with `current`
    `current.cards` is of type `CardComponentCollector`

    ### Main Usage TLDR
    - [x] `current.cards.append` customizes the default editable card.
    - [x] Only one card can be default editable in a step.
    - [x] The card class must have `ALLOW_USER_COMPONENTS=True` to be considered default editable.
        - [x] Classes with `ALLOW_USER_COMPONENTS=False` are never default editable.
    - [x] The user can specify an `id` argument to a card, in which case the card is editable through `current.cards[id].append`.
        - [x] A card with an id can be also default editable, if there are no other cards that are eligible to be default editable.
    - [x] If multiple default-editable cards exist but only one card doesn’t have an id, the card without an id is considered to be default editable.
    - [x] If we can’t resolve a single default editable card through the above rules, `current.cards`.append calls show a warning but the call doesn’t fail.
    - [x] A card that is not default editable can be still edited through:
        - [x] its `current.cards['myid']`
        - [x] by looking it up by its type, e.g. `current.cards.get(type=’pytorch’)`.

    """

    def __init__(self, logger=None):
        self._cards = (
            {}
        )  # a dict with key as uuid and value as a list of MetaflowCardComponent.
        self._card_meta = (
            []
        )  # a `list` of `dict` holding all metadata about all @card decorators on the `current` @step.
        self._card_id_map = {}  # card_id to uuid map for all cards with ids
        self._logger = logger
        # `self._default_editable_card` holds the uuid of the card that is default editable. This card has access to `append`/`extend` methods of `self`
        self._default_editable_card = None

    @staticmethod
    def create_uuid():
        return "".join(
            random.choice(string.ascii_uppercase + string.digits) for _ in range(6)
        )

    def _log(self, *args, **kwargs):
        if self._logger:
            self._logger(*args, **kwargs)

    def _add_card(self, card_type, card_id, editable=False, customize=False):
        """
        This function helps collect cards from all the card decorators.
        As `current.cards` is a singleton this function is called by all @card decorators over a @step to add editable cards.

        ## Parameters

            - `card_type` (str) : value of the associated `MetaflowCard.type`
            - `card_id` (str) : `id` argument provided at top of decorator
            - `editable` (bool) : this corresponds to the value of `MetaflowCard.ALLOW_USER_COMPONENTS` for that `card_type`
            - `customize` (bool) : This arguement is reserved for a single @card decorator per @step.
                - An `editable` card with `customize=True` gets precidence to be set as default editable card.
                - A default editable card is the card which can be access via the `append` and `extend` methods.
        """
        card_uuid = self.create_uuid()
        card_metadata = dict(
            type=card_type,
            uuid=card_uuid,
            card_id=card_id,
            editable=editable,
            customize=customize,
        )

        self._card_meta.append(card_metadata)
        self._cards[card_uuid] = []
        return card_metadata

    def _warning(self, message):
        msg = "[@card WARNING] %s" % message
        self._log(msg, timestamp=False, bad=True)

    def get(self, type=None):
        """`get`
        gets all the components arrays for a card `type`.
        Since one `@step` can have many `@card` decorators, many decorators can have the same type. That is why this function returns a list of lists.

        Args:
            type ([str], optional): `type` of MetaflowCard. Defaults to None.

        Returns: will return empty `list` if `type` is None or not found
            List[List[MetaflowCardComponent]]
        """
        card_type = type
        card_uuids = [
            card_meta["uuid"]
            for card_meta in self._card_meta
            if card_meta["type"] == card_type
        ]
        return [self._cards[uuid] for uuid in card_uuids]

    def _finalize(self):
        """
        The `_finalize` function is called once the last @card decorator calls `step_init`. Calling this function makes `current.cards` ready for usage inside `@step` code.
        This function's works two parts :
        1. Resolving `self._default_editable_card`.
                - The `self._default_editable_card` holds the uuid of the card that will have access to the `append`/`extend` methods.
        2. Resolving edge cases where @card `id` argument may be `None` or have a duplicate `id` when there are more than one editable cards.
        3. Resolving the `self._default_editable_card` to the card with the`customize=True` argument.
        """
        all_card_meta = self._card_meta

        editable_cards_meta = [
            c
            for c in all_card_meta
            if c["editable"] or (c["customize"] and c["editable"])
        ]

        if len(editable_cards_meta) == 0:
            return

        # Create the `self._card_id_map` lookup table which maps card `id` to `uuid`.
        # This table has access to all cards with `id`s set to them.
        card_ids = []
        for card_meta in all_card_meta:
            if card_meta["card_id"] is not None:
                self._card_id_map[card_meta["card_id"]] = card_meta["uuid"]
                card_ids.append(card_meta["card_id"])

        # If there is only one editable card then this card becomes `self._default_editable_card`
        if len(editable_cards_meta) == 1:
            self._default_editable_card = editable_cards_meta[0]["uuid"]
            return

        # Segregate cards which have id as none and those which dont.
        not_none_id_cards = [c for c in editable_cards_meta if c["card_id"] is not None]
        none_id_cards = [c for c in editable_cards_meta if c["card_id"] is None]

        # If there is only 1 card with id set to None then we can use that as the default card.
        if len(none_id_cards) == 1:
            self._default_editable_card = none_id_cards[0]["uuid"]

        # If more than one card doesn't have an `id` excluding `customize=True` card then throw warning
        elif len(none_id_cards) > 1:
            card_types = ", ".join([k["type"] for k in none_id_cards])
            warning_message = (
                "Cards of types : `%s` have `id` set to `None`. "
                "Please set `id` to each card if you wish to disambiguate using `current.cards['my_card_id']. "
            ) % card_types

            # Check if there are any cards with `customize=True`
            if any([k["customize"] for k in none_id_cards]):
                # if there is only one card left after removing ones with `customize=True` then we don't need to throw a warning as there .
                if len(none_id_cards) - 1 > 1:
                    self._warning(warning_message)
            else:
                # throw a warning that more than one card that is editable has no id set to it.
                self._warning(warning_message)

        # If the size of the set of ids is not equal to total number of cards with ids then warn the user that we cannot disambiguate
        # so `current.cards['my_card_id']` wont work.
        id_set = set(card_ids)
        if len(card_ids) != len(id_set):
            non_unique_ids = [
                idx
                for idx in id_set
                if len(list(filter(lambda x: x["card_id"] == idx, not_none_id_cards)))
                > 1
            ]
            nui = ", ".join(non_unique_ids)
            # throw a warning that decorators have non unique Ids
            self._warning(
                (
                    "Multiple `@card` decorator have been annotated with duplicate ids : %s. "
                    "`current.cards['%s']` will not work"
                )
                % (nui, non_unique_ids[0])
            )

            # remove the non unique ids from the `self._card_id_map`
            for idx in non_unique_ids:
                del self._card_id_map[idx]

        # if a @card has `customize=True` in the arguements then there should only be one @card with `customize=True`. This @card will be the _default_editable_card
        customize_cards = [c for c in editable_cards_meta if c["customize"]]
        if len(customize_cards) > 1:
            self._warning(
                (
                    "Multiple @card decorators have `customize=True`. "
                    "Only one @card per @step can have `customize=True`."
                    "All decorators marked `customize=True`"
                )
            )
        elif len(customize_cards) == 1:
            # since `editable_cards_meta` hold only `editable=True` by default we can just set this card here.
            self._default_editable_card = customize_cards[0]["uuid"]

    def __getitem__(self, key):
        if key in self._card_id_map:
            card_uuid = self._card_id_map[key]
            return self._cards[card_uuid]

        self._warning(
            (
                "`current.cards['%s']` is not present. Please set the `id` argument in @card to '%s' to access `current.cards['%s']`. "
                "`current.cards['%s']` will return an empty `list` which is not referenced to `current.cards` object."
            )
            % (key, key, key, key)
        )
        return []

    def __setitem__(self, key, value):
        if key in self._card_id_map:
            card_uuid = self._card_id_map[key]
            if not isinstance(value, list):
                self._warning(
                    "`current.cards['%s']` not set. `current.cards['%s']` should be a `list` of `MetaflowCardComponent`."
                    % (key, key)
                )
                return
            self._cards[card_uuid] = value
            return

        self._warning(
            "`current.cards['%s']` is not present. Please set the `id` argument in @card to '%s' to access `current.cards['%s']`. "
            % (key, key, key)
        )

    def append(self, component):
        if self._default_editable_card is None:
            if (
                len(self._cards) == 1
            ):  # if there is one card which is not the _default_editable_card then the card is not editable
                card_type = self._card_meta[0]["type"]
                self._warning(
                    (
                        "Card of type `%s` is not an editable card. "
                        "Component will not be appended. "
                        "Please use an editable card. "  # todo : link to documentation
                    )
                    % card_type
                )
            else:
                self._warning(
                    (
                        "`current.cards.append` cannot disambiguate between multiple editable cards. "
                        "Component will not be appended. "
                        "To fix this set the `id` argument in all @card's when using multiple @card decorators over a single @step. "  # todo : Add Link to documentation
                    )
                )
            return
        self._cards[self._default_editable_card].append(component)

    def extend(self, components):
        if self._default_editable_card is None:
            if (
                len(self._cards) == 1
            ):  # if there is one card which is not the _default_editable_card then the card is not editable
                card_type = self._card_meta[0]["type"]
                self._warning(
                    (
                        "Card of type `%s` is not an editable card."
                        "Component will not be extended. "
                        "Please use an editable card"  # todo : link to documentation
                    )
                    % card_type
                )
            else:
                self._warning(
                    (
                        "`current.cards.extend` cannot disambiguate between multiple @card decorators. "
                        "Component will not be extended. "
                        "To fix this set the `id` argument in all @card when using multiple @card decorators over a single @step. "  # todo : Add Link to documentation
                    )
                )
            return

        self._cards[self._default_editable_card].extend(components)

    def _serialize_components(self, card_uuid):
        import traceback

        serialized_components = []
        if card_uuid not in self._cards:
            return []
        for component in self._cards[card_uuid]:
            if not issubclass(type(component), MetaflowCardComponent):
                continue
            try:
                rendered_obj = component.render()
<<<<<<< HEAD
                assert type(rendered_obj) == str or type(rendered_obj) == dict
                serialized_components.append(rendered_obj)
            except AssertionError:
                serialized_components.append(
                    SerializationErrorComponent(
                        component.__class__.__name__,
                        "Component render didn't return a string or dict",
                    ).render()
                )
=======
>>>>>>> 45da0149
            except:
                error_str = traceback.format_exc()
                serialized_components.append(
                    SerializationErrorComponent(
                        component.__class__.__name__, error_str
                    ).render()
                )
            else:
                if not (type(rendered_obj) == str or type(rendered_obj) == dict):
                    rendered_obj = SerializationErrorComponent(
                        component.__class__.__name__,
                        "Component render didn't return a `string` or `dict`",
                    ).render()
                else:
                    try:  # check if rendered object is json serializable.
                        json.dumps(rendered_obj)
                    except (TypeError, OverflowError):
                        rendered_obj = SerializationErrorComponent(
                            component.__class__.__name__,
                            "Rendered Component cannot be JSON serialized.",
                        ).render()
                serialized_components.append(rendered_obj)
        return serialized_components<|MERGE_RESOLUTION|>--- conflicted
+++ resolved
@@ -299,18 +299,6 @@
                 continue
             try:
                 rendered_obj = component.render()
-<<<<<<< HEAD
-                assert type(rendered_obj) == str or type(rendered_obj) == dict
-                serialized_components.append(rendered_obj)
-            except AssertionError:
-                serialized_components.append(
-                    SerializationErrorComponent(
-                        component.__class__.__name__,
-                        "Component render didn't return a string or dict",
-                    ).render()
-                )
-=======
->>>>>>> 45da0149
             except:
                 error_str = traceback.format_exc()
                 serialized_components.append(
