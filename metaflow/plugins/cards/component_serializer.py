--- conflicted
+++ resolved
@@ -315,14 +315,7 @@
                 else:
                     try:  # check if rendered object is json serializable.
                         json.dumps(rendered_obj)
-<<<<<<< HEAD
-                    except (
-                        TypeError,
-                        OverflowError,
-                    ):  # Overflow error maybe when a number is too large for JSON to encode.
-=======
                     except (TypeError, OverflowError) as e:
->>>>>>> 82762155
                         rendered_obj = SerializationErrorComponent(
                             component.__class__.__name__,
                             "Rendered Component cannot be JSON serialized. \n\n %s"
