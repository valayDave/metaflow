from metaflow.datastore import DATASTORES, FlowDataStore
from metaflow.metaflow_config import DATASTORE_CARD_SUFFIX
from .card_resolver import resolve_paths_from_task, resumed_info
from .card_datastore import CardDatastore
from .exception import (
    UnresolvableDatastoreException,
    IncorrectArguementException,
    IncorrectPathspecException,
)
import os
import tempfile
import uuid

_TYPE = type
_ID_FUNC = id


class Card:
    """
    The object which holds the html of a Metaflow card.

    ### Usage
    ```python
    card_container = get_cards(task)
    # This retrieves a `Card` instance
    card = card_container[0]
    # View the HTML in browser
    card.view()
    # Get the HTML of the card
    html = card.get()
    # calling the instance of `Card` inside a notebook cell will render the card as the output of a cell
    card
    ```
    """

    def __init__(
        self,
        card_ds,
        type,
        path,
        hash,
        id=None,
        html=None,
        created_on=None,
        from_resumed=False,
        origin_pathspec=None,
    ):
        # private attributes
        self._path = path
        self._html = html
        self._created_on = created_on
        self._card_ds = card_ds
        self._card_id = id

        # public attributes
        self.hash = hash
        self.type = type
        self.from_resumed = from_resumed
        self.origin_pathspec = origin_pathspec

        # Tempfile to open stuff in browser
        self._temp_file = None

    def get(self):
        if self._html is not None:
            return self._html
        self._html = self._card_ds.get_card_html(self.path)
        return self._html

    @property
    def path(self):
        return self._path

    @property
    def id(self):
        return self._card_id

    def __str__(self):
        return "<Card at '%s'>" % self._path

    def view(self):
        import webbrowser

        self._temp_file = tempfile.NamedTemporaryFile(suffix=".html")
        html = self.get()
        self._temp_file.write(html.encode())
        self._temp_file.seek(0)
        url = "file://" + os.path.abspath(self._temp_file.name)
        webbrowser.open(url)

    def _repr_html_(self):
        main_html = []
        container_id = uuid.uuid4()
        main_html.append(
            "<script type='text/javascript'>var mfContainerId = '%s';</script>"
            % container_id
        )
        main_html.append(
            "<div class='embed' data-container='%s'>%s</div>"
            % (container_id, self.get())
        )
        return "\n".join(main_html)


class CardContainer:
    """
    A `list` like object that helps iterate through all the stored `Card`s.

    ### Usage:
    ```python
    card_container = get_cards(task)
    # Get all stored cards
    cards = list(card_container)
    # calling the instance of `CardContainer` inside a notebook will render all cards as the output of a cell
    card_container
    ```
    """

    def __init__(self, card_paths, card_ds, from_resumed=False, origin_pathspec=None):
        self._card_paths = card_paths
        self._card_ds = card_ds
        self._current = 0
        self._high = len(card_paths)
        self.from_resumed = from_resumed
        self.origin_pathspec = origin_pathspec

    def __len__(self):
        return self._high

    def __iter__(self):
        for idx in range(self._high):
            yield self._get_card(idx)

    def __getitem__(self, index):
        return self._get_card(index)

    def _get_card(self, index):
        if index >= self._high:
            raise IndexError
        path = self._card_paths[index]
        card_info = self._card_ds.card_info_from_path(path)
        # todo : find card creation date and put it in client.
        return Card(
            self._card_ds,
            card_info.type,
            path,
            card_info.hash,
            id=card_info.id,
            html=None,
            created_on=None,
        )

    def _make_heading(self, type):
        return "<h1>Displaying Card Of Type : %s</h1>" % type.title()

    def _repr_html_(self):
        main_html = []
        for idx, _ in enumerate(self._card_paths):
            card = self._get_card(idx)
            main_html.append(self._make_heading(card.type))
            container_id = uuid.uuid4()
<<<<<<< HEAD
            main_html.append("<script type='text/javascript'>var mfContainerId = '%s';</script>" % container_id)
            main_html.append("<div class='embed' data-container='%s'>%s</div>" %(container_id, card.get()))
=======
            main_html.append(
                "<script type='text/javascript'>var mfContainerId = '%s';</script>"
                % container_id
            )
            main_html.append(
                "<div class='embed' data-container='%s'>%s</div>"
                % (container_id, card.get())
            )
>>>>>>> 9d7c72e6
        return "\n".join(main_html)


def get_cards(task, id=None, type=None, follow_resumed=True):
    """
    Get cards related to a Metaflow `Task`

    Args:
        task (str or `Task`): A metaflow `Task` object or pathspec (flowname/runid/stepname/taskid)
        type (str, optional): The type of card to retrieve. Defaults to None.
        follow_resumed (bool, optional): If a Task has been resumed and cloned, then setting this flag will resolve the card for the origin task. Defaults to True.

    Returns:
        `CardContainer` : A `list` like object that holds `Card` objects.
    """
    from metaflow.client import Task
    from metaflow import namespace

    card_id = id
    if isinstance(task, str):
        task_str = task
        if len(task_str.split("/")) != 4:
            # Exception that pathspec is not of correct form
            raise IncorrectPathspecException(task_str)
        # set namepsace as None so that we don't face namespace mismatch error.
        namespace(None)
        task = Task(task_str)
    elif not isinstance(task, Task):
        # Exception that the task argument should of form `Task` or `str`
        raise IncorrectArguementException(_TYPE(task))

    if follow_resumed:
        origin_taskpathspec = resumed_info(task)
        if origin_taskpathspec:
            task = Task(origin_taskpathspec)

    card_paths, card_ds = resolve_paths_from_task(
        _get_flow_datastore(task), pathspec=task.pathspec, type=type, card_id=card_id
    )
    return CardContainer(
        card_paths,
        card_ds,
        from_resumed=origin_taskpathspec is not None,
        origin_pathspec=origin_taskpathspec,
    )


def _get_flow_datastore(task):
    flow_name = task.pathspec.split("/")[0]
    # Resolve datastore type
    ds_type = None
    # We need to set the correct datastore root here so that
    # we can ensure the the card client picks up the correct path to the cards

    for meta in task.metadata:
        if meta.name == "ds-type":
            ds_type = meta.value
            break

    ds_root = CardDatastore.get_storage_root(ds_type)

    if ds_root is None:
        for meta in task.metadata:
            # Incase METAFLOW_CARD_S3ROOT and METAFLOW_DATASTORE_SYSROOT_S3 are absent
            # then construct the default path for METAFLOW_CARD_S3ROOT from ds-root metadata
            if meta.name == "ds-root":
                ds_root = os.path.join(meta.value, DATASTORE_CARD_SUFFIX)
                break

    if ds_type is None:
        raise UnresolvableDatastoreException(task)

    storage_impl = DATASTORES[ds_type]
    return FlowDataStore(
        flow_name=flow_name,
        environment=None,  # TODO: Add environment here
        storage_impl=storage_impl,
        # ! ds root cannot be none otherwise `list_content`
        # ! method fails in the datastore abstraction.
        ds_root=ds_root,
    )<|MERGE_RESOLUTION|>--- conflicted
+++ resolved
@@ -159,10 +159,6 @@
             card = self._get_card(idx)
             main_html.append(self._make_heading(card.type))
             container_id = uuid.uuid4()
-<<<<<<< HEAD
-            main_html.append("<script type='text/javascript'>var mfContainerId = '%s';</script>" % container_id)
-            main_html.append("<div class='embed' data-container='%s'>%s</div>" %(container_id, card.get()))
-=======
             main_html.append(
                 "<script type='text/javascript'>var mfContainerId = '%s';</script>"
                 % container_id
@@ -171,7 +167,6 @@
                 "<div class='embed' data-container='%s'>%s</div>"
                 % (container_id, card.get())
             )
->>>>>>> 9d7c72e6
         return "\n".join(main_html)
 
 
