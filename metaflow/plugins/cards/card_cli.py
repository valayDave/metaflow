from metaflow.client import Task
from metaflow import JSONType, namespace
from metaflow.exception import CommandException
import webbrowser
import re
import click
import os
import json
import signal
import random
from contextlib import contextmanager
from functools import wraps
from metaflow.exception import MetaflowNamespaceMismatch
from .card_datastore import CardDatastore, NUM_SHORT_HASH_CHARS
from .exception import (
    CardClassFoundException,
    IncorrectCardArgsException,
    UnrenderableCardException,
    CardNotPresentException,
)

from .card_resolver import resolve_paths_from_task, resumed_info

id_func = id

# FIXME :  Import the changes from Netflix/metaflow#833 for Graph
def serialize_flowgraph(flowgraph):
    graph_dict = {}
    for node in flowgraph:
        graph_dict[node.name] = {
            "type": node.type,
            "box_next": node.type not in ("linear", "join"),
            "box_ends": node.matching_join,
            "next": node.out_funcs,
            "doc": node.doc,
        }
    return graph_dict


def open_in_browser(card_path):
    url = "file://" + os.path.abspath(card_path)
    webbrowser.open(url)


def resolve_card(
    ctx,
    pathspec,
    follow_resumed=True,
    hash=None,
    type=None,
):
    """Resolves the card path based on the arguments provided. We allow identifier to be a pathspec or a id of card.

    Args:
        ctx: click context object
        pathspec: pathspec
        hash (optional): This is to specifically resolve the card via the hash. This is useful when there may be many card with same id or type for a pathspec.
        type : type of card
    Raises:
        CardNotPresentException: No card could be found for the pathspec

    Returns:
        (card_paths, card_datastore, taskpathspec) : Tuple[List[str], CardDatastore, str]
    """
    if len(pathspec.split("/")) != 3:
        raise CommandException(
            msg="Expecting pathspec of form <runid>/<stepname>/<taskid>"
        )

    flow_name = ctx.obj.flow.name
    run_id, step_name, task_id = None, None, None
    # what should be the args we expose
    run_id, step_name, task_id = pathspec.split("/")
    pathspec = "/".join([flow_name, pathspec])
    # we set namespace to be none to avoid namespace mismatch error.
    namespace(None)
    task = Task(pathspec)
    print_str = "Resolving card: %s" % pathspec
    if follow_resumed:
        origin_taskpathspec = resumed_info(task)
        if origin_taskpathspec:
            pathspec = origin_taskpathspec
            ctx.obj.echo(
                "Resolving card resumed from: %s" % origin_taskpathspec,
                fg="green",
            )
        else:
            ctx.obj.echo(print_str, fg="green")
    else:
        ctx.obj.echo(print_str, fg="green")
    # to resolve card_id we first check if the identifier is a pathspec and if it is then we check if the `id` is set or not to resolve card_id
    # todo : Fix this with `coalesce function`
    card_paths_found, card_datastore = resolve_paths_from_task(
        ctx.obj.flow_datastore,
        pathspec=pathspec,
        type=type,
        hash=hash,
    )

    if len(card_paths_found) == 0:
        # If there are no files found on the Path then raise an error of
        raise CardNotPresentException(
            flow_name,
            run_id,
            step_name,
            card_hash=hash,
            card_type=type,
        )

    return card_paths_found, card_datastore, pathspec


@contextmanager
def timeout(time):
    # Register a function to raise a TimeoutError on the signal.
    signal.signal(signal.SIGALRM, raise_timeout)
    # Schedule the signal to be sent after ``time``.
    signal.alarm(time)

    try:
        yield
    except TimeoutError:
        pass
    finally:
        # Unregister the signal so it won't be triggered
        # if the timeout is not reached.
        signal.signal(signal.SIGALRM, signal.SIG_IGN)


def raise_timeout(signum, frame):
    raise TimeoutError


def list_available_cards(ctx, path_spec, card_paths, card_datastore, command="view"):
    # todo : create nice response messages on the CLI for cards which were found.
    scriptname = ctx.obj.flow.script_name
    path_tuples = card_datastore.get_card_names(card_paths)
    ctx.obj.echo(
        "\nFound %d card matching for your query..." % len(path_tuples), fg="green"
    )
    task_pathspec = "/".join(path_spec.split("/")[1:])
    card_list = []
    for path_tuple in path_tuples:
        card_list.append(path_tuple.filename)

    random_idx = 0 if len(path_tuples) == 1 else random.randint(0, len(path_tuples) - 1)
    _, randhash, _, file_name = path_tuples[random_idx]
    ctx.obj.echo("\n\t".join([""] + card_list), fg="blue")
    ctx.obj.echo(
        "\n\tExample access from CLI via: \n\t %s\n"
        % make_command(
            scriptname,
            task_pathspec,
            command=command,
            hash=randhash[:NUM_SHORT_HASH_CHARS],
        ),
        fg="yellow",
    )


def make_command(
    script_name,
    taskspec,
    command="get",
    hash=None,
):
    calling_args = ["--hash", hash]
    return " ".join(
        [
            ">>>",
            "python",
            script_name,
            "card",
            command,
            taskspec,
        ]
        + calling_args
    )


@click.group()
def cli():
    pass


@cli.group(help="Commands related to @card decorator.")
@click.pass_context
def card(ctx):
    # We set the metadata values here so that top level arguments to --datastore and --metadata
    # Can work with the Metaflow client.
    # If we don't set the metadata here than the metaflow client picks the defaults when calling the `Task`/`Run` objects. These defaults can come from the `config.json` file or based on the `METAFLOW_PROFILE`
    from metaflow import metadata

    setting_metadata = "@".join(
        [ctx.obj.metadata.TYPE, ctx.obj.metadata.default_info()]
    )
    metadata(setting_metadata)
    # set the card root to the datastore according to the configuration.
    root_pth = CardDatastore.get_storage_root(ctx.obj.flow_datastore._storage_impl.TYPE)
    if root_pth is not None:
        ctx.obj.flow_datastore._storage_impl.datastore_root = root_pth


def card_read_options_and_arguments(func):
    @click.option(
        "--hash",
        default=None,
        show_default=True,
        type=str,
        help="Hash of the stored HTML",
    )
    @click.option(
        "--type",
        default=None,
        show_default=True,
        type=str,
        help="Type of card being created",
    )
    @click.option(
        "--follow-resumed/--no-follow-resumed",
        default=True,
        show_default=True,
        help="Follow the origin-task-id of resumed tasks to seek cards stored for resumed tasks.",
    )
    @wraps(func)
    def wrapper(*args, **kwargs):
        return func(*args, **kwargs)

    return wrapper


def render_card(mf_card, task, timeout_value=None):
    rendered_info = None
    if timeout_value is None or timeout_value < 0:
        rendered_info = mf_card.render(task)
    else:
        with timeout(timeout_value):
            rendered_info = mf_card.render(task)
    return rendered_info


@card.command(help="create a HTML card")
@click.argument("pathspec", type=str)
@click.option(
    "--type",
    default="default",
    show_default=True,
    type=str,
    help="Type of card being created",
)
@click.option(
    "--options",
    default={},
    show_default=True,
    type=JSONType,
    help="arguments of the card being created.",
)
@click.option(
    "--timeout",
    default=None,
    show_default=True,
    type=int,
    help="Maximum amount of time allowed to create card.",
)
@click.option(
    "--render-error-card",
    default=False,
    is_flag=True,
    help="Upon failing to render a card, render a card holding the stack trace",
)
@click.option(
    "--component-file",
    default=None,
    show_default=True,
    type=str,
    help="JSON File with Pre-rendered components.(internal)",
)
@click.option(
    "--id",
    default=None,
    show_default=True,
    type=str,
<<<<<<< HEAD
    help="id of the card",
=======
    help="ID of the card",
>>>>>>> 3727949b
)
@click.pass_context
def create(
    ctx,
    pathspec,
    type=None,
    options=None,
    timeout=None,
    component_file=None,
    render_error_card=False,
    id=None,
):
    card_id = id
    rendered_info = None  # Variable holding all the information which will be rendered
    error_stack_trace = None  # Variable which will keep a track of error

    if len(pathspec.split("/")) != 3:
        raise CommandException(
            msg="Expecting pathspec of form <runid>/<stepname>/<taskid>"
        )
    flowname = ctx.obj.flow.name
    full_pathspec = "/".join([flowname, pathspec])

    # todo : Import the changes from Netflix/metaflow#833 for Graph
    graph_dict = serialize_flowgraph(ctx.obj.graph)

    # Components are rendered in a Step and added via `current.card.append` are added here.
    component_arr = []
    if component_file is not None:
        with open(component_file, "r") as f:
            component_arr = json.load(f)

    task = Task(full_pathspec)
    from metaflow.plugins import CARDS
    from metaflow.plugins.cards.exception import CARD_ID_PATTERN, TYPE_CHECK_REGEX
    from metaflow.cards import ErrorCard

    error_card = ErrorCard
    filtered_cards = [CardClass for CardClass in CARDS if CardClass.type == type]
    card_datastore = CardDatastore(ctx.obj.flow_datastore, pathspec=full_pathspec)

    if len(filtered_cards) == 0 or type is None:
        if render_error_card:
            error_stack_trace = str(CardClassFoundException(type))
        else:
            raise CardClassFoundException(type)

    if len(filtered_cards) > 0:
        filtered_card = filtered_cards[0]
        ctx.obj.echo(
            "Creating new card of type %s with timeout %s"
            % (filtered_card.type, timeout),
            fg="green",
        )
        # If the card is Instatiatable then
        # first instantiate; If instantiation has a TypeError
        # then check for render_error_card and accordingly
        # store the exception as a string or raise the exception
        try:
            mf_card = filtered_card(
                options=options, components=component_arr, graph=graph_dict
            )
        except TypeError as e:
            if render_error_card:
                mf_card = None
                error_stack_trace = str(IncorrectCardArgsException(type, options))
            else:
                raise IncorrectCardArgsException(type, options)

        if mf_card:
            try:
                rendered_info = render_card(mf_card, task, timeout_value=timeout)
            except:
                if render_error_card:
                    error_stack_trace = str(UnrenderableCardException(type, options))
                else:
                    raise UnrenderableCardException(type, options)
        #

    if error_stack_trace is not None:
        rendered_info = error_card().render(task, stack_trace=error_stack_trace)

    if rendered_info is None and render_error_card:
        rendered_info = error_card().render(
            task, stack_trace="No information rendered From card of type %s" % type
        )

    # todo : should we save native type for error card or error type ?
    if type is not None and re.match(CARD_ID_PATTERN, type) is not None:
        save_type = type
    else:
        save_type = "error"

    # If card_id is doesn't match regex pattern then we will set it as None
    if card_id is not None and re.match(CARD_ID_PATTERN, card_id) is None:
        ctx.obj.echo(
            "`--id=%s` doesn't match REGEX pattern. `--id` will be set to `None`. Please create `--id` of pattern %s."
            % (card_id, TYPE_CHECK_REGEX),
            fg="red",
        )
        card_id = None

    if rendered_info is not None:
        card_info = card_datastore.save_card(save_type, rendered_info, card_id=card_id)
        ctx.obj.echo(
            "Card created with type: %s and hash: %s"
            % (card_info.type, card_info.hash[:NUM_SHORT_HASH_CHARS]),
            fg="green",
        )


@card.command()
@click.argument("pathspec")
@card_read_options_and_arguments
@click.pass_context
def view(
    ctx,
    pathspec,
    hash=None,
    type=None,
    follow_resumed=False,
):
    """
    View the HTML card in browser based on the pathspec.\n
    The Task pathspec is of the form:\n
        <runid>/<stepname>/<taskid>\n
    """
    available_card_paths, card_datastore, pathspec = resolve_card(
        ctx,
        pathspec,
        type=type,
        hash=hash,
        follow_resumed=follow_resumed,
    )
    if len(available_card_paths) == 1:
        open_in_browser(card_datastore.cache_locally(available_card_paths[0]))
    else:
        list_available_cards(
            ctx, pathspec, available_card_paths, card_datastore, command="view"
        )


@card.command()
@click.argument("pathspec")
@card_read_options_and_arguments
@click.pass_context
def get(
    ctx,
    pathspec,
    hash=None,
    type=None,
    follow_resumed=False,
):
    """
    Get the HTML string of the card based on pathspec.\n
    The Task pathspec is of the form:\n
        <runid>/<stepname>/<taskid>\n
    """
    available_card_paths, card_datastore, pathspec = resolve_card(
        ctx,
        pathspec,
        type=type,
        hash=hash,
        follow_resumed=follow_resumed,
    )
    if len(available_card_paths) == 1:
        print(card_datastore.get_card_html(available_card_paths[0]))
    else:
        list_available_cards(
            ctx, pathspec, available_card_paths, card_datastore, command="get"
        )<|MERGE_RESOLUTION|>--- conflicted
+++ resolved
@@ -280,11 +280,7 @@
     default=None,
     show_default=True,
     type=str,
-<<<<<<< HEAD
-    help="id of the card",
-=======
     help="ID of the card",
->>>>>>> 3727949b
 )
 @click.pass_context
 def create(
