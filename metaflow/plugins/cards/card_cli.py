--- conflicted
+++ resolved
@@ -58,10 +58,6 @@
 
     # since pathspec can have many variations.
     pthsplits = pathspec.split("/")
-<<<<<<< HEAD
-    namespace(None)
-=======
->>>>>>> f7c33e4d
     task = None
     run_id = None
     resolving_from = "task_pathspec"
@@ -77,21 +73,6 @@
                 pass
     elif len(pthsplits) == 2:
         # This means runid/stepname
-<<<<<<< HEAD
-        resolving_from = "step_pathspec"
-        try:
-            task = Step("/".join([flow_name, pathspec])).task
-            run_id = task.parent.parent.pathspec
-        except MetaflowNotFound as e:
-            pass
-    elif len(pthsplits) == 3:
-        # this means runid/stepname/taskid
-        resolving_from = "task_pathspec"
-        try:
-            task = Task("/".join([flow_name, pathspec]))
-            run_id = task.parent.parent.pathspec
-        except MetaflowNotFound as e:
-=======
         namespace(None)
         resolving_from = "step_pathspec"
         try:
@@ -105,7 +86,6 @@
         try:
             task = Task("/".join([flow_name, pathspec]))
         except MetaflowNotFound:
->>>>>>> f7c33e4d
             pass
     else:
         # raise exception for invalid pathspec format
@@ -113,15 +93,11 @@
             msg="The PATHSPEC argument should be of the form 'stepname' Or '<runid>/<stepname>' Or '<runid>/<stepname>/<taskid>'"
         )
 
-<<<<<<< HEAD
-    return task, run_id, resolving_from
-=======
     if task is None:
         # raise Exception that task could not be resolved for the query.
         raise TaskNotFoundException(pathspec, resolving_from, run_id=run_id)
 
     return task
->>>>>>> f7c33e4d
 
 
 def resolve_card(
@@ -149,18 +125,7 @@
         (card_paths, card_datastore, taskpathspec) : Tuple[List[str], CardDatastore, str]
     """
     flow_name = ctx.obj.flow.name
-<<<<<<< HEAD
-    (
-        task,
-        run_id,
-        resolved_from,
-    ) = resolve_task_from_pathspec(flow_name, pathspec)
-    if task is None:
-        # raise Exception that task could not be resolved for the query.
-        raise TaskNotFoundException(pathspec, resolved_from, run_id=run_id)
-=======
     task = resolve_task_from_pathspec(flow_name, pathspec)
->>>>>>> f7c33e4d
     card_pathspec = task.pathspec
     print_str = "Resolving card: %s" % card_pathspec
     if follow_resumed:
@@ -244,17 +209,10 @@
     for path_tuple, file_path in zip(path_tuples, card_paths):
         full_pth = card_datastore.create_full_path(file_path)
         cpr = """
-<<<<<<< HEAD
-        Card Id : %s
-        Card Type : %s
-        Card Hash : %s 
-        Card Path : %s
-=======
         Card Id: %s
         Card Type: %s
         Card Hash: %s 
         Card Path: %s
->>>>>>> f7c33e4d
         """ % (
             path_tuple.id,
             path_tuple.type,
