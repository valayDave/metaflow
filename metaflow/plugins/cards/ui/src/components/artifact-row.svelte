<!-- This component assembles the data rows of the artifacts table.

If the artifact has a nullish name then just show the data.-->
<script lang="ts">
  import type * as types from "../types";
  export let id: string | null;
  export let artifact: types.Artifact;

  let el: HTMLElement;

  function highlightCode() {
    // after prism highlights it adds the class, so we're making sure it only loads once
    if (el && !el.classList.contains("language-python")) {
      if (typeof window !== "undefined") {
        (window as any)?.Prism?.highlightElement(el);
      }
    }
  }

  $: el ? highlightCode() : null;
</script>

<tr>
  {#if id !== null}
<<<<<<< HEAD
    <td class="idCell"> {id} </td>
  {/if}
  <td class="codeCell" colspan={id === null ? 2 : 1}
=======
    <td class="idCell" data-component="artifact-row"> {id} </td>
  {/if}
  <td
    class="codeCell"
    colspan={id === null ? 2 : 1}
    data-component="artifact-row"
>>>>>>> c247f9f0
    ><code class="mono" bind:this={el}>{artifact.data}</code></td
  >
</tr>

<style>
  .idCell {
    font-weight: bold;
    text-align: right;
    background: var(--lt-grey);
    /* note, if you are going to change the default width, please do the same in vertical-table */
    width: 12%;
  }

  .codeCell {
    text-align: left;
    user-select: all;
  }
</style><|MERGE_RESOLUTION|>--- conflicted
+++ resolved
@@ -22,18 +22,12 @@
 
 <tr>
   {#if id !== null}
-<<<<<<< HEAD
-    <td class="idCell"> {id} </td>
-  {/if}
-  <td class="codeCell" colspan={id === null ? 2 : 1}
-=======
     <td class="idCell" data-component="artifact-row"> {id} </td>
   {/if}
   <td
     class="codeCell"
     colspan={id === null ? 2 : 1}
     data-component="artifact-row"
->>>>>>> c247f9f0
     ><code class="mono" bind:this={el}>{artifact.data}</code></td
   >
 </tr>
