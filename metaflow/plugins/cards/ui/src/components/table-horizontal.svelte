<!-- This is the standard table component.  It will attempt to make fixed headers, and 
      allow you to scroll -->
<script lang="ts">
  import type * as types from "../types";
  import DataRenderer from "./table-data-renderer.svelte";

  export let componentData: types.TableComponent;
  const { columns, data } = componentData;
</script>

{#if columns && data}
  <div class="tableContainer" data-component="table-horizontal">
    <table>
      <thead>
        <tr>
          {#each columns as column}
            <th>{column}</th>
          {/each}
        </tr>
      </thead>
      <tbody>
        {#each data as row}
          <tr>
            {#each row as col}
<<<<<<< HEAD
              <td><DataRenderer componentData={col}/></td>
=======
              <td><DataRenderer componentData={col} /></td>
>>>>>>> c247f9f0
            {/each}
          </tr>
        {/each}
      </tbody>
    </table>
  </div>
{/if}

<style>
  .tableContainer {
    overflow: auto;
  }

  th {
    position: sticky;
    top: -1px;
    z-index: 2;
    white-space: nowrap;
    background: var(--white);
  }
</style><|MERGE_RESOLUTION|>--- conflicted
+++ resolved
@@ -22,11 +22,7 @@
         {#each data as row}
           <tr>
             {#each row as col}
-<<<<<<< HEAD
-              <td><DataRenderer componentData={col}/></td>
-=======
               <td><DataRenderer componentData={col} /></td>
->>>>>>> c247f9f0
             {/each}
           </tr>
         {/each}
