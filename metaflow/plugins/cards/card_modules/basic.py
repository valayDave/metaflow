import json
import os
from .card import MetaflowCard, MetaflowCardComponent
from .convert_to_native_type import TaskToDict
import uuid

ABS_DIR_PATH = os.path.dirname(os.path.abspath(__file__))
RENDER_TEMPLATE_PATH = os.path.join(ABS_DIR_PATH, "base.html")
JS_PATH = os.path.join(ABS_DIR_PATH, "main.js")
CSS_PATH = os.path.join(ABS_DIR_PATH, "bundle.css")


def transform_flow_graph(step_info):
    def node_to_type(node_type):
        if node_type in ["linear", "start", "end", "join"]:
            return node_type
        elif node_type == "split":
            return "split"
        elif node_type == "split-parallel" or node_type == "split-foreach":
            return "foreach"
        return "unknown"  # Should never happen

    graph_dict = {}
    for stepname in step_info:
        graph_dict[stepname] = {
            "type": node_to_type(step_info[stepname]["type"]),
            "box_next": step_info[stepname]["type"] not in ("linear", "join"),
            "box_ends": None
            if "matching_join" not in step_info[stepname]
            else step_info[stepname]["matching_join"],
            "next": step_info[stepname]["next"],
            "doc": step_info[stepname]["doc"],
        }
    return graph_dict


def read_file(path):
    with open(path, "r") as f:
        return f.read()


class DefaultComponent(MetaflowCardComponent):
    """
    The `DefaultCard` and the `BlankCard` use a JS framework that build the HTML dynamically from JSON. The `DefaultComponent` is the base component that helps build the JSON when `render` is called.

    The underlying JS framewok consists of various types of objects. These can be found in: "metaflow/plugins/cards/ui/types.ts". The `type` attribute in a `DefaultComponent` corresponds to the type of component in the Javascript framework.
    """

    type = None

    def __init__(self, title=None, subtitle=None):
        self._title = title
        self._subtitle = subtitle

    def render(self):
        datadict = dict(
            type=self.type,
        )
        if self._title is not None:
            datadict["title"] = self._title
        if self._subtitle is not None:
            datadict["subtitle"] = self._subtitle
        return datadict


class TitleComponent(MetaflowCardComponent):
    type = "title"

    def __init__(self, text=None):
        self._text = text

    def render(self):
        return dict(type=self.type, text=str(self._text))


class SubTitleComponent(MetaflowCardComponent):
    type = "subtitle"

    def __init__(self, text=None):
        self._text = text

    def render(self):
        return dict(type=self.type, text=str(self._text))


class SectionComponent(DefaultComponent):
    type = "section"

    def __init__(self, title=None, subtitle=None, columns=None, contents=[]):
        super().__init__(title=title, subtitle=subtitle)
        # Contents are expected to be list of dictionaries.
        self._contents = contents
        self._columns = columns

    @classmethod
    def render_subcomponents(
<<<<<<< HEAD
        cls,
        component_array,
        additional_allowed_types=[str, dict],
=======
        cls, component_array, additional_allowed_types=[str, dict], allow_unknowns=False
>>>>>>> c247f9f0
    ):
        contents = []
        for content in component_array:
            # Render objects of `MetaflowCardComponent` type
            if issubclass(type(content), MetaflowCardComponent):
                rendered_content = content.render()
                if type(rendered_content) == str or type(rendered_content) == dict:
                    contents.append(rendered_content)
                else:
                    contents.append(
                        SerializationErrorComponent(
                            content.__class__.__name__,
                            "Component render didn't return a string or dict",
                        ).render()
                    )
            # Objects of allowed types should be present.
            elif type(content) in additional_allowed_types:
                contents.append(content)
<<<<<<< HEAD
=======
            elif allow_unknowns:
                contents.append("<object>")
>>>>>>> c247f9f0

        return contents

    def render(self):
        datadict = super().render()
        contents = self.render_subcomponents(self._contents)
        datadict["contents"] = contents
        if self._columns is not None:
            datadict["columns"] = self._columns
        return datadict


class ImageComponent(DefaultComponent):
    type = "image"

    def __init__(self, src=None, label=None, title=None, subtitle=None):
        super().__init__(title=title, subtitle=subtitle)
        self._src = src
        self._label = label

    def render(self):
        datadict = super().render()
        img_dict = dict(
            src=self._src,
            label=self._label,
        )
        datadict.update(img_dict)
        return datadict


class TableComponent(DefaultComponent):
    type = "table"

    def __init__(
        self, title=None, subtitle=None, headers=[], data=[[]], vertical=False
    ):
        super().__init__(title=title, subtitle=subtitle)
        self._headers = []
        self._data = [[]]
        self._vertical = vertical

        if self._validate_header_type(headers):
            self._headers = headers
        if self._validate_row_type(data):
            self._data = data

    @classmethod
    def validate(cls, headers, data):
        return (cls._validate_header_type(headers), cls._validate_row_type(data))

    @staticmethod
    def _validate_header_type(data):
        if type(data) != list:
            return False
        return True

    @staticmethod
    def _validate_row_type(data):
        if type(data) != list:
            return False
        try:
            if type(data[0]) != list:
                return False
        except IndexError:
<<<<<<< HEAD
            return False
        except TypeError:
            return False
=======
            return False
        except TypeError:
            return False
>>>>>>> c247f9f0

        return True

    def render(self):
        datadict = super().render()
        datadict["columns"] = self._headers
        datadict["data"] = self._data
        datadict["vertical"] = self._vertical
        return datadict


class DagComponent(DefaultComponent):
    type = "dag"

    def __init__(self, title=None, subtitle=None, data={}):
        super().__init__(title=title, subtitle=subtitle)
        self._data = data

    def render(self):
        datadict = super().render()
        datadict["data"] = self._data
        return datadict


class TextComponent(DefaultComponent):
    type = "text"

    def __init__(self, text=None):
        super().__init__(title=None, subtitle=None)
        self._text = text

    def render(self):
        datadict = super().render()
        datadict["text"] = self._text
        return datadict


class LogComponent(DefaultComponent):
    type = "log"

    def __init__(self, data=None):
        super().__init__(title=None, subtitle=None)
        self._data = data

    def render(self):
        datadict = super().render()
        datadict["data"] = self._data
        return datadict


class HTMLComponent(DefaultComponent):
    type = "html"

    def __init__(self, data=None):
        super().__init__(title=None, subtitle=None)
        self._data = data

    def render(self):
        datadict = super().render()
        datadict["data"] = self._data
        return datadict


class PageComponent(DefaultComponent):
    type = "page"

    def __init__(self, title=None, subtitle=None, contents=[]):
        super().__init__(title=title, subtitle=subtitle)
        self._contents = contents

    def render(self):
        datadict = super().render()
        contents = []
        for content in self._contents:
            if issubclass(type(content), MetaflowCardComponent):
                contents.append(content.render())
            else:
                contents.append(content)
        datadict["contents"] = contents
        return datadict


class ErrorComponent(MetaflowCardComponent):
    def __init__(self, headline, error_message):
        self._headline = headline
        self._error_message = error_message

    def render(self):
<<<<<<< HEAD
        return SectionComponent(
            title=self._headline,
            contents=[LogComponent(data=self._error_message)],
=======
        return LogComponent(
            data="%s\n\n%s" % (self._headline, self._error_message)
>>>>>>> c247f9f0
        ).render()


class SerializationErrorComponent(ErrorComponent):
    def __init__(self, component_name, error_message):
        headline = "Render failed of component named `%s`" % component_name
        super().__init__(headline, error_message)


class ArtifactsComponent(DefaultComponent):
    type = "artifacts"

    def __init__(self, title=None, subtitle=None, data={}):
        super().__init__(title=title, subtitle=subtitle)
        self._data = data

    def render(self):
        datadict = super().render()
        datadict["data"] = self._data
        return datadict


class MarkdownComponent(DefaultComponent):
    type = "markdown"

    def __init__(self, text=None):
        super().__init__(title=None, subtitle=None)
        self._text = text

    def render(self):
        datadict = super().render()
        datadict["source"] = self._text
        return datadict


class TaskInfoComponent(MetaflowCardComponent):
    """
    Properties
        page_content : a list of MetaflowCardComponents going as task info
        final_component: the dictionary returned by the `render` function of this class.
    """

    def __init__(
        self, task, page_title="Task Info", only_repr=True, graph=None, components=[]
    ):
        self._task = task
        self._only_repr = only_repr
        self._graph = graph
        self._components = components
        self._page_title = page_title
        self.final_component = None
        self.page_component = None

    def render(self):
        """

        Returns:
            a dictionary of form:
                dict(metadata = {},components= [])
        """
        task_data_dict = TaskToDict(only_repr=self._only_repr)(
            self._task, graph=self._graph
        )
        # ignore the name as an artifact
        del task_data_dict["data"]["name"]
        mf_version = [
            t for t in self._task.parent.parent.tags if "metaflow_version" in t
        ][0].split("metaflow_version:")[1]
        final_component_dict = dict(
            metadata=dict(
                metaflow_version=mf_version, version=1, template="defaultCardTemplate"
            ),
            components=[],
        )

        metadata = [
            "stderr",
            "stdout",
            "created_at",
            "finished_at",
            "pathspec",
        ]
        tags = self._task.parent.parent.tags
        user_info = [t for t in tags if t.startswith("user:")]
        task_metadata_dict = {
            "Task Created On": task_data_dict["created_at"],
            "Task Finished On": task_data_dict["finished_at"],
            # Remove Microseconds from timedelta
            "Task Duration": str(self._task.finished_at - self._task.created_at).split(
                "."
            )[0],
            "Tags": ", ".join(tags),
        }
        if len(user_info) > 0:
            task_metadata_dict["User"] = user_info[0].split("user:")[1]

        for m in metadata:
            final_component_dict["metadata"][m] = task_data_dict[m]

        metadata_table = SectionComponent(
            title="Task Metadata",
            contents=[
                TableComponent(
                    headers=list(task_metadata_dict.keys()),
                    data=[list(task_metadata_dict.values())],
                    vertical=True,
                )
            ],
        )

        img_components = []
        for img_name in task_data_dict["images"]:
            img_components.append(
                ImageComponent(
                    src=task_data_dict["images"][img_name], label=img_name
                ).render()
            )
        table_comps = []
        for tabname in task_data_dict["tables"]:
            tab_dict = task_data_dict["tables"][tabname]
            tab_title = "Artifact Name: %s" % tabname
            sec_tab_comp = [
                TableComponent(headers=tab_dict["headers"], data=tab_dict["data"])
            ]
            post_table_md = None

            if tab_dict["truncated"]:
                tab_title = "Artifact Name: %s (%d columns and %d rows)" % (
                    tabname,
                    tab_dict["full_size"][1],
                    tab_dict["full_size"][0],
                )
                post_table_md = MarkdownComponent(
                    "_Truncated - %d rows not shown_"
                    % ((tab_dict["full_size"][0] - len(tab_dict["data"])))
                )

            if post_table_md:
                sec_tab_comp.append(post_table_md)

            table_comps.append(
                SectionComponent(
                    title=tab_title,
                    contents=sec_tab_comp,
                )
            )

        # ignore the name as a parameter
        param_ids = [
            p.id for p in self._task.parent.parent["_parameters"].task if p.id != "name"
        ]
        if len(param_ids) > 0:
            param_component = ArtifactsComponent(
                data=[task_data_dict["data"][pid] for pid in param_ids]
            )
        else:
            param_component = TitleComponent(text="No Parameters")

        parameter_table = SectionComponent(
            title="Flow Parameters",
            contents=[param_component],
        ).render()

        # Don't include parameter ids + "name" in the task artifacts
        artifactlist = [
            task_data_dict["data"][k]
            for k in task_data_dict["data"]
            if k not in param_ids
        ]
        if len(artifactlist) > 0:
            artrifact_component = ArtifactsComponent(data=artifactlist).render()
        else:
            artrifact_component = TitleComponent(text="No Artifacts")

        artifact_section = SectionComponent(
            title="Artifacts", contents=[artrifact_component]
        ).render()
        dag_component = SectionComponent(
            title="DAG", contents=[DagComponent(data=task_data_dict["graph"]).render()]
        ).render()

        page_contents = []
        if len(self._components) > 0:
            page_contents.extend(self._components)

        page_contents.extend(
            [
                metadata_table,
                parameter_table,
                artifact_section,
            ]
        )
        if len(table_comps) > 0:
            table_section = SectionComponent(
                title="Tabular Data", contents=table_comps
            ).render()
            page_contents.append(table_section)

        if len(img_components) > 0:
            img_section = SectionComponent(
                title="Image Data",
                columns=len(img_components),
                contents=img_components,
            ).render()
            page_contents.append(img_section)

        page_contents.append(dag_component)

        page_component = PageComponent(
            title=self._page_title,
            contents=page_contents,
        ).render()

        final_component_dict["components"].append(
            TitleComponent(text=task_data_dict["pathspec"]).render()
        )
        final_component_dict["components"].append(page_component)

        # These Properties will provide a way to access these components
        # once render is finished
        # this will Make this object reusable for run level cards.
        self.final_component = final_component_dict

        self.page_component = page_component

        return final_component_dict


class ErrorCard(MetaflowCard):

    type = "error"

    def __init__(self, options={}, components=[], graph=None):
        self._only_repr = True
        self._graph = None if graph is None else transform_flow_graph(graph)
        self._components = components

    def render(self, task, stack_trace=None):
        RENDER_TEMPLATE = read_file(RENDER_TEMPLATE_PATH)
        JS_DATA = read_file(JS_PATH)
        CSS_DATA = read_file(CSS_PATH)
        trace = "None"
        if stack_trace is not None:
            trace = stack_trace

        page = PageComponent(
            title="Error Card",
            contents=[
                SectionComponent(
                    title="Card Render Failed With Error",
                    contents=[LogComponent(data=trace)],
                )
            ],
        ).render()
        final_component_dict = dict(
            metadata={
                "pathspec": task.pathspec,
            },
            components=[page],
        )
        pt = self._get_mustache()
        data_dict = dict(
            task_data=json.dumps(json.dumps(final_component_dict)),
            javascript=JS_DATA,
            css=CSS_DATA,
            title=task.pathspec,
            card_data_id=uuid.uuid4(),
        )
        return pt.render(RENDER_TEMPLATE, data_dict)


class DefaultCard(MetaflowCard):

    ALLOW_USER_COMPONENTS = True

    type = "default"

    def __init__(self, options=dict(only_repr=True), components=[], graph=None):
        self._only_repr = True
        self._graph = None if graph is None else transform_flow_graph(graph)
        if "only_repr" in options:
            self._only_repr = options["only_repr"]
        self._components = components

    def render(self, task):
        RENDER_TEMPLATE = read_file(RENDER_TEMPLATE_PATH)
        JS_DATA = read_file(JS_PATH)
        CSS_DATA = read_file(CSS_PATH)
        final_component_dict = TaskInfoComponent(
            task,
            only_repr=self._only_repr,
            graph=self._graph,
            components=self._components,
        ).render()
        pt = self._get_mustache()
        data_dict = dict(
            task_data=json.dumps(json.dumps(final_component_dict)),
            javascript=JS_DATA,
            title=task.pathspec,
            css=CSS_DATA,
            card_data_id=uuid.uuid4(),
        )
        return pt.render(RENDER_TEMPLATE, data_dict)


class BlankCard(MetaflowCard):

    ALLOW_USER_COMPONENTS = True

    type = "blank"

    def __init__(self, options=dict(title=""), components=[], graph=None):
        self._graph = None if graph is None else transform_flow_graph(graph)
        self._title = ""
        if "title" in options:
            self._title = options["title"]
        self._components = components

    def render(self, task, components=[]):
        RENDER_TEMPLATE = read_file(RENDER_TEMPLATE_PATH)
        JS_DATA = read_file(JS_PATH)
        CSS_DATA = read_file(CSS_PATH)
        if type(components) != list:
            components = []
        page_component = PageComponent(
            title=self._title,
            contents=components + self._components,
        ).render()
        final_component_dict = dict(
            metadata={
                "pathspec": task.pathspec,
            },
            components=[page_component],
        )
        pt = self._get_mustache()
        data_dict = dict(
            task_data=json.dumps(json.dumps(final_component_dict)),
            javascript=JS_DATA,
            title=task.pathspec,
            css=CSS_DATA,
            card_data_id=uuid.uuid4(),
        )
        return pt.render(RENDER_TEMPLATE, data_dict)


class BlankCard(MetaflowCard):

    ALLOW_USER_COMPONENTS = True

    type = "blank"

    def __init__(self, options=dict(title=""), components=[], graph=None):
        self._graph = graph
        self._title = ""
        if "title" in options:
            self._title = options["title"]
        self._components = components

    def render(self, task, components=[]):
        RENDER_TEMPLATE = read_file(RENDER_TEMPLATE_PATH)
        JS_DATA = read_file(JS_PATH)
        CSS_DATA = read_file(CSS_PATH)
        if type(components) != list:
            components = []
        page_component = PageComponent(
            title=self._title,
            contents=components + self._components,
        ).render()
        final_component_dict = dict(
            metadata={
                "pathspec": task.pathspec,
            },
            components=[page_component],
        )
        pt = self._get_mustache()
        data_dict = dict(
            task_data=json.dumps(json.dumps(final_component_dict)),
            javascript=JS_DATA,
            title=task.pathspec,
            css=CSS_DATA,
        )
        return pt.render(RENDER_TEMPLATE, data_dict)


class TaskSpecCard(MetaflowCard):
    type = "taskspec_card"

    def render(self, task):
        return "%s" % task.pathspec<|MERGE_RESOLUTION|>--- conflicted
+++ resolved
@@ -94,13 +94,7 @@
 
     @classmethod
     def render_subcomponents(
-<<<<<<< HEAD
-        cls,
-        component_array,
-        additional_allowed_types=[str, dict],
-=======
         cls, component_array, additional_allowed_types=[str, dict], allow_unknowns=False
->>>>>>> c247f9f0
     ):
         contents = []
         for content in component_array:
@@ -119,11 +113,8 @@
             # Objects of allowed types should be present.
             elif type(content) in additional_allowed_types:
                 contents.append(content)
-<<<<<<< HEAD
-=======
             elif allow_unknowns:
                 contents.append("<object>")
->>>>>>> c247f9f0
 
         return contents
 
@@ -188,15 +179,9 @@
             if type(data[0]) != list:
                 return False
         except IndexError:
-<<<<<<< HEAD
             return False
         except TypeError:
             return False
-=======
-            return False
-        except TypeError:
-            return False
->>>>>>> c247f9f0
 
         return True
 
@@ -285,14 +270,8 @@
         self._error_message = error_message
 
     def render(self):
-<<<<<<< HEAD
-        return SectionComponent(
-            title=self._headline,
-            contents=[LogComponent(data=self._error_message)],
-=======
         return LogComponent(
             data="%s\n\n%s" % (self._headline, self._error_message)
->>>>>>> c247f9f0
         ).render()
 
 
