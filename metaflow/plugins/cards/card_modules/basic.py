--- conflicted
+++ resolved
@@ -490,10 +490,7 @@
         data_dict = dict(
             task_data=json.dumps(json.dumps(final_component_dict)),
             javascript=JS_DATA,
-<<<<<<< HEAD
-=======
             title=task.pathspec,
->>>>>>> 4ae3c6e3
             css=CSS_DATA,
         )
         return pt.render(RENDER_TEMPLATE, data_dict)
