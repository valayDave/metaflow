import os
<<<<<<< HEAD
from .card import MetaflowCard, MetaflowCardComponent
=======
import traceback
from .card import MetaflowCard, MetaflowCardComponent
from metaflow.extension_support import get_modules, EXT_PKG, _ext_debug
>>>>>>> c247f9f0


def iter_namespace(ns_pkg):
    # Specifying the second argument (prefix) to iter_modules makes the
    # returned name an absolute name instead of a relative one. This allows
    # import_module to work without having to do additional modification to
    # the name.
    import pkgutil

    return pkgutil.iter_modules(ns_pkg.__path__, ns_pkg.__name__ + ".")


def _get_external_card_packages(with_paths=False):
    """
    Safely extract all exteranl card modules
    Args:
        with_paths (bool, optional): setting `with_paths=True` will result in a list of tuples: `[( mf_extensions_parent_path , relative_path_to_module, module)]`. setting false will return a list of modules Defaults to False.

    Returns:
        `list` of `ModuleType` or `list` of `tuples` where each tuple if of the form (mf_extensions_parent_path , relative_path_to_module, ModuleType)
    """
    import importlib

<<<<<<< HEAD
    try:
        # Todo : Change this later to metaflow_extensions
        import metaflow_ext as _ext_mf
    except ImportError as e:
        return None

    available_card_modules = []
    for finder, module_name, ispkg in iter_namespace(_ext_mf):
        mf_ext_path = finder.path
        if not ispkg:
            continue
        # below line is equivalent to `import the metaflow_extensions.X` ; Here `X` can be some developer
        top_level_developer_module = importlib.import_module(module_name)
        # top_level_dev_mod_path = top_level_developer_module.__path__[0]
        try:
            # below line is equivalent to `import the metaflow_extensions.X.plugins.cards` ;
            card_module = importlib.import_module(
                top_level_developer_module.__name__ + ".plugins.cards"
            )
        except ModuleNotFoundError:
            # This means that `metaflow_extensions.X.plugins.cards` is not present
            # This package didn't have cards in it.
            continue

        # Iterate submodules of metaflow_extensions.X.plugins.cards
        # For example metaflow_extensions.X.plugins.cards.monitoring
        card_packages = [
            importlib.import_module(card_mod)
            for _, card_mod, ispkg_c in iter_namespace(card_module)
            if ispkg_c
        ]
=======
    available_card_modules = []
    for m in get_modules("plugins.cards"):
        # Iterate submodules of metaflow_extensions.X.plugins.cards
        # For example metaflow_extensions.X.plugins.cards.monitoring
        card_packages = []
        for fndx, card_mod, ispkg_c in iter_namespace(m.module):
            try:
                if not ispkg_c:
                    continue
                cm = importlib.import_module(card_mod)
                _ext_debug("Importing card package %s" % card_mod)
                if with_paths:
                    card_packages.append((fndx.path, cm))
                else:
                    card_packages.append(cm)
            except Exception as e:
                _ext_debug(
                    "External Card Module Import Exception \n\n %s \n\n %s"
                    % (str(e), traceback.format_exc())
                )
>>>>>>> c247f9f0
        if with_paths:
            card_packages = [
                (
                    os.path.abspath(
<<<<<<< HEAD
                        os.path.join(mf_ext_path, "..")
                    ),  # parent path to metaflow_extensions
                    os.path.join(
                        _ext_mf.__name__,
                        os.path.relpath(m.__path__[0], mf_ext_path),
                    ),  # construct relative path to parent.
                    m,
                )
                for m in card_packages
=======
                        os.path.join(pth, "../../../../")
                    ),  # parent path to metaflow_extensions
                    os.path.join(
                        EXT_PKG,
                        os.path.relpath(m.__path__[0], os.path.join(pth, "../../../")),
                    ),  # construct relative path to parent.
                    m,
                )
                for pth, m in card_packages
>>>>>>> c247f9f0
            ]
        available_card_modules.extend(card_packages)
    return available_card_modules


def _load_external_cards():
    # Load external card packages
    card_packages = _get_external_card_packages()
    if not card_packages:
        return []
    external_cards = {}
    card_arr = []
    # Load cards from all external packages.
    for package in card_packages:
        try:
            cards = package.CARDS
            # Ensure that types match.
            if not type(cards) == list:
                continue
        except AttributeError:
            continue
        else:
            for c in cards:
                if not isinstance(c, type) or not issubclass(c, MetaflowCard):
                    # every card should only be inheriting a MetaflowCard
                    continue
                if not getattr(c, "type", None):
                    # todo Warn user of non existant `type` in MetaflowCard
                    continue
                if c.type in external_cards:
                    # todo Warn user of duplicate card
                    continue
                # external_cards[c.type] = c
                card_arr.append(c)
    return card_arr


def _get_external_card_package_paths():
    pkg_iter = _get_external_card_packages(with_paths=True)
    if pkg_iter is None:
        return None
    for (
        mf_extension_parent_path,
        relative_path_to_module,
        _,
    ) in pkg_iter:
        module_pth = os.path.join(mf_extension_parent_path, relative_path_to_module)
        arcname = relative_path_to_module
        yield module_pth, arcname


MF_EXTERNAL_CARDS = _load_external_cards()<|MERGE_RESOLUTION|>--- conflicted
+++ resolved
@@ -1,11 +1,7 @@
 import os
-<<<<<<< HEAD
-from .card import MetaflowCard, MetaflowCardComponent
-=======
 import traceback
 from .card import MetaflowCard, MetaflowCardComponent
 from metaflow.extension_support import get_modules, EXT_PKG, _ext_debug
->>>>>>> c247f9f0
 
 
 def iter_namespace(ns_pkg):
@@ -29,39 +25,6 @@
     """
     import importlib
 
-<<<<<<< HEAD
-    try:
-        # Todo : Change this later to metaflow_extensions
-        import metaflow_ext as _ext_mf
-    except ImportError as e:
-        return None
-
-    available_card_modules = []
-    for finder, module_name, ispkg in iter_namespace(_ext_mf):
-        mf_ext_path = finder.path
-        if not ispkg:
-            continue
-        # below line is equivalent to `import the metaflow_extensions.X` ; Here `X` can be some developer
-        top_level_developer_module = importlib.import_module(module_name)
-        # top_level_dev_mod_path = top_level_developer_module.__path__[0]
-        try:
-            # below line is equivalent to `import the metaflow_extensions.X.plugins.cards` ;
-            card_module = importlib.import_module(
-                top_level_developer_module.__name__ + ".plugins.cards"
-            )
-        except ModuleNotFoundError:
-            # This means that `metaflow_extensions.X.plugins.cards` is not present
-            # This package didn't have cards in it.
-            continue
-
-        # Iterate submodules of metaflow_extensions.X.plugins.cards
-        # For example metaflow_extensions.X.plugins.cards.monitoring
-        card_packages = [
-            importlib.import_module(card_mod)
-            for _, card_mod, ispkg_c in iter_namespace(card_module)
-            if ispkg_c
-        ]
-=======
     available_card_modules = []
     for m in get_modules("plugins.cards"):
         # Iterate submodules of metaflow_extensions.X.plugins.cards
@@ -82,22 +45,10 @@
                     "External Card Module Import Exception \n\n %s \n\n %s"
                     % (str(e), traceback.format_exc())
                 )
->>>>>>> c247f9f0
         if with_paths:
             card_packages = [
                 (
                     os.path.abspath(
-<<<<<<< HEAD
-                        os.path.join(mf_ext_path, "..")
-                    ),  # parent path to metaflow_extensions
-                    os.path.join(
-                        _ext_mf.__name__,
-                        os.path.relpath(m.__path__[0], mf_ext_path),
-                    ),  # construct relative path to parent.
-                    m,
-                )
-                for m in card_packages
-=======
                         os.path.join(pth, "../../../../")
                     ),  # parent path to metaflow_extensions
                     os.path.join(
@@ -107,7 +58,6 @@
                     m,
                 )
                 for pth, m in card_packages
->>>>>>> c247f9f0
             ]
         available_card_modules.extend(card_packages)
     return available_card_modules
