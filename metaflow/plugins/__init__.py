--- conflicted
+++ resolved
@@ -151,10 +151,7 @@
 
 # Cards
 from .cards.card_modules.basic import DefaultCard, TaskSpecCard, ErrorCard, BlankCard
-<<<<<<< HEAD
 from .cards.card_modules.psutil_card import ProfilingCard
-=======
->>>>>>> c247f9f0
 from .cards.card_modules.test_cards import (
     TestErrorCard,
     TestTimeoutCard,
@@ -179,10 +176,7 @@
     TestEditableCard2,
     TestNonEditableCard,
     BlankCard,
-<<<<<<< HEAD
     ProfilingCard,
-=======
->>>>>>> c247f9f0
 ] + MF_EXTERNAL_CARDS
 # Sidecars
 from ..mflog.save_logs_periodically import SaveLogsPeriodicallySidecar
