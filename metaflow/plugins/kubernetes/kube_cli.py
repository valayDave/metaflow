import os
import sys
import tarfile
import time
import traceback

import click

from distutils.dir_util import copy_tree

from .kube import Kube, KubeKilledException, KubeException
from .deploy.runtime import KubeDeployRuntime
# from .deploy import runtime_util as deploy_runtime_util
from metaflow import decorators
from metaflow.graph import FlowGraph

from metaflow.datastore import MetaflowDataStore
from functools import wraps
from metaflow import namespace
from metaflow.datastore.local import LocalDataStore
from metaflow.datastore.util.s3util import get_s3_client
from metaflow.metaflow_config import DATASTORE_LOCAL_DIR
from metaflow import util
from metaflow.exception import (
    CommandException,
    METAFLOW_EXIT_DISALLOW_RETRY,
)

try:
    # python2
    from urlparse import urlparse
except:  # noqa E722
    # python3
    from urllib.parse import urlparse


@click.group()
def cli():
    pass


@cli.group(help="Commands related to Kube.")
def kube():
    pass


def _execute_cmd(func, flow_name, run_id, user, my_runs, echo):
    if user and my_runs:
        raise CommandException("--user and --my-runs are mutually exclusive")

    if run_id and my_runs:
        raise CommandException("--run_id and --my-runs are mutually exclusive")

    if my_runs:
        user = util.get_username()

    latest_run = False

    if user and not run_id:
        latest_run = True

    if not run_id and latest_run:
        run_id = util.get_latest_run_id(echo, flow_name)
        if run_id is None:
            raise CommandException(
                "A previous run id was not found. Specify --run-id.")

    func(flow_name, run_id, user, echo)


def _sync_metadata(echo, metadata, datastore_root, attempt):
    if metadata.TYPE == 'local':
        def echo_none(*args, **kwargs):
            pass
        path = os.path.join(
            datastore_root,
            MetaflowDataStore.filename_with_attempt_prefix('metadata.tgz', attempt))
        url = urlparse(path)
        bucket = url.netloc
        key = url.path.lstrip('/')
        s3, err = get_s3_client()
        try:
            s3.head_object(Bucket=bucket, Key=key)
            # If we are here, we can download the object
            with util.TempDir() as td:
                tar_file_path = os.path.join(td, 'metadata.tgz')
                with open(tar_file_path, 'wb') as f:
                    s3.download_fileobj(bucket, key, f)
                with tarfile.open(tar_file_path, 'r:gz') as tar:
                    tar.extractall(td)
                copy_tree(
                    os.path.join(td, DATASTORE_LOCAL_DIR),
                    LocalDataStore.get_datastore_root_from_config(echo_none),
                    update=True)
        except err as e:  # noqa F841
            pass


@kube.command(help="List running Kube tasks of this flow")
@click.option(
    "--my-runs", default=False, is_flag=True, help="Run the command over all tasks."
)
@click.option("--user", default=None, help="List tasks for the given user.")
@click.option("--run-id", default=None, help="List tasks corresponding to the run id.")
@click.pass_context
def list(ctx, run_id, user, my_runs):
    batch = Kube(ctx.obj.metadata, ctx.obj.environment,ctx.obj.datastore)
    _execute_cmd(
        batch.list_jobs, ctx.obj.flow.name, run_id, user, my_runs, ctx.obj.echo
    )


@kube.command(help="Terminate running Kube tasks of this flow.")
@click.option("--my-runs", default=False, is_flag=True, help="Kill all running tasks.")
@click.option("--user", default=None, help="List tasks for the given user.")
@click.option(
    "--run-id", default=None, help="Terminate tasks corresponding to the run id."
)
@click.pass_context
def kill(ctx, run_id, user, my_runs):
    batch = Kube(ctx.obj.metadata, ctx.obj.environment,ctx.obj.datastore)
    _execute_cmd(
        kube_1.kill_jobs, ctx.obj.flow.name, run_id, user, my_runs, ctx.obj.echo
    )


@kube.command(
    help="Execute a single task using Kube. This command "
    "calls the top-level step command inside a Kube Job Container"
    "with the given options. Typically you do not "
    "call this command directly; it is used internally "
    "by Metaflow."
)
@click.argument("step-name")
@click.argument("code-package-sha")
@click.argument("code-package-url")
@click.option("--executable", help="Executable requirement for Kube.")
@click.option(
    "--image", help="Docker image requirement for Kube. In name:version format."
)
@click.option("--cpu", help="CPU requirement for Kube.")
@click.option("--gpu", help="GPU requirement for Kube.")
@click.option("--memory", help="Memory requirement for Kube.")
@click.option("--run-id", help="Passed to the top-level 'step'.")
@click.option("--task-id", help="Passed to the top-level 'step'.")
@click.option("--input-paths", help="Passed to the top-level 'step'.")
@click.option("--split-index", help="Passed to the top-level 'step'.")
@click.option("--clone-path", help="Passed to the top-level 'step'.")
@click.option("--clone-run-id", help="Passed to the top-level 'step'.")
@click.option(
    "--tag", multiple=True, default=None, help="Passed to the top-level 'step'."
)
@click.option("--namespace", default=None, help="Passed to the top-level 'step'.")
@click.option("--kube_namespace", default=None, help="Name Space to use on Kubernetes. This is not a metaflow namespace")
@click.option("--retry-count", default=0, help="Passed to the top-level 'step'.")
@click.option(
    "--max-user-code-retries", default=0, help="Passed to the top-level 'step'."
)
@click.option(
    "--run-time-limit",
    default=5 * 24 * 60 * 60,
    help="Run time limit in seconds for the Batch job. " "Default is 5 days.",
)
@click.pass_context
def step(
    ctx,
    step_name,
    code_package_sha,
    code_package_url,
    executable=None,
    image=None,
    cpu=None,
    gpu=None,
    memory=None,
    run_time_limit=None,
    kube_namespace=None,
    **kwargs
):
    def echo(batch_id, msg, stream=sys.stdout):
        ctx.obj.echo_always("[%s] %s" % (batch_id, msg))

    if ctx.obj.datastore.datastore_root is None:
        ctx.obj.datastore.datastore_root = ctx.obj.datastore.get_datastore_root_from_config(
            echo)

    if executable is None:
        executable = ctx.obj.environment.executable(step_name)
    entrypoint = "%s -u %s" % (executable, os.path.basename(sys.argv[0]))

    top_args = " ".join(util.dict_to_cli_options(ctx.parent.parent.params))

    input_paths = kwargs.get("input_paths")
    split_vars = None
    if input_paths:
        max_size = 30 * 1024
        split_vars = {
            "METAFLOW_INPUT_PATHS_%d" % (i // max_size): input_paths[i: i + max_size]
            for i in range(0, len(input_paths), max_size)
        }
        kwargs["input_paths"] = "".join("${%s}" % s for s in split_vars.keys())

    step_args = " ".join(util.dict_to_cli_options(kwargs))
    step_cli = u"{entrypoint} {top_args} step {step} {step_args}".format(
        entrypoint=entrypoint, top_args=top_args, step=step_name, step_args=step_args
    )
    # Example value of what the result of the step_cli parameter when running remotely on Batch.
    # STEP CLI :  metaflow_HelloAWSFlow_linux-64_42c548a8c1def9ca0d877bf671025b5e69b97f83/bin/python -s -u hello.py --quiet --metadata local --environment conda --datastore s3 --event-logger nullSidecarLogger --monitor nullSidecarMonitor --datastore-root s3://kubernetes-first-test-store/metaflow_store --with batch:cpu=1,gpu=0,memory=1000,image=python:3.7,queue=arn:aws:batch:us-east-1:314726501535:job-queue/Metaflow-Job-Q,iam_role=arn:aws:iam::314726501535:role/Metaflow_Batch_ECS_Role_TEST --package-suffixes .py --pylint step start --run-id 1581986312466293 --task-id 1 --input-paths ${METAFLOW_INPUT_PATHS_0}
    node = ctx.obj.graph[step_name]

    # Get retry information
    retry_count = kwargs.get("retry_count", 0)
    retry_deco = [deco for deco in node.decorators if deco.name == "retry"]
    minutes_between_retries = None
    if retry_deco:
        minutes_between_retries = int(
            retry_deco[0].attributes.get("minutes_between_retries", 1)
        )

    # Set kube attributes
    attrs = {
        "metaflow.user": util.get_username(),
        "metaflow.flow_name": ctx.obj.flow.name,
        "metaflow.step_name": step_name,
        "metaflow.run_id": kwargs["run_id"],
        "metaflow.task_id": kwargs["task_id"],
        "metaflow.retry_count": str(retry_count),
        "metaflow.version": ctx.obj.environment.get_environment_info()[
            "metaflow_version"
        ],
    }

    env_deco = [deco for deco in node.decorators if deco.name == "environment"]
    if env_deco:
        env = env_deco[0].attributes["vars"]
    else:
        env = {}

    datastore_root = os.path.join(ctx.obj.datastore.make_path(
        ctx.obj.flow.name, kwargs['run_id'], step_name, kwargs['task_id']))
    # Add the environment variables related to the input-paths argument
    if split_vars:
        env.update(split_vars)

    if retry_count:
        ctx.obj.echo_always(
            "Sleeping %d minutes before the next Batch retry" % minutes_between_retries
        )
        time.sleep(minutes_between_retries * 60)
    kube = Kube(ctx.obj.metadata, ctx.obj.environment,ctx.obj.datastore)
    try:
        with ctx.obj.monitor.measure("metaflow.kube.launch"):
            kube.launch_job(
                step_name,
                step_cli,
                code_package_sha,
                code_package_url,
                ctx.obj.datastore.TYPE,
                image=image,
                cpu=cpu,
                gpu=gpu,
                memory=memory,
                kube_namespace=kube_namespace,
                run_time_limit=run_time_limit,
                env=env,
                attrs=attrs,
            )
    except Exception as e:
        print(e)
        _sync_metadata(echo, ctx.obj.metadata, datastore_root, retry_count)
        sys.exit(METAFLOW_EXIT_DISALLOW_RETRY)
    try:
        kube.wait(echo=echo)
    except KubeKilledException:
        # don't retry killed tasks
        traceback.print_exc()
        _sync_metadata(echo, ctx.obj.metadata, datastore_root, retry_count)
        sys.exit(METAFLOW_EXIT_DISALLOW_RETRY)
<<<<<<< HEAD
    _sync_metadata(echo, ctx.obj.metadata, datastore_root, retry_count)
=======
    _sync_metadata(echo, ctx.obj.metadata, datastore_root, retry_count)
>>>>>>> 23467c38
<|MERGE_RESOLUTION|>--- conflicted
+++ resolved
@@ -275,8 +275,4 @@
         traceback.print_exc()
         _sync_metadata(echo, ctx.obj.metadata, datastore_root, retry_count)
         sys.exit(METAFLOW_EXIT_DISALLOW_RETRY)
-<<<<<<< HEAD
-    _sync_metadata(echo, ctx.obj.metadata, datastore_root, retry_count)
-=======
-    _sync_metadata(echo, ctx.obj.metadata, datastore_root, retry_count)
->>>>>>> 23467c38
+    _sync_metadata(echo, ctx.obj.metadata, datastore_root, retry_count)