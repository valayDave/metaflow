import os
import platform
import sys

from .util import get_username, to_unicode
from . import metaflow_version
from metaflow.exception import MetaflowException

version_cache = None


class InvalidEnvironmentException(MetaflowException):
    headline = 'Incompatible environment'


class MetaflowEnvironment(object):
    TYPE = 'local'

    def __init__(self, flow):
        pass

    def init_environment(self, logger):
        """
        Run before any step decorators are initialized.
        """
        pass

    def validate_environment(self, logger):
        """
        Run before any command to validate that we are operating in
        a desired environment.
        """
        pass

    def decospecs(self):
        """
        Environment may insert decorators, equivalent to setting --with
        options on the command line.
        """
        return ()

    def bootstrap_commands(self, step_name):
        """
        A list of shell commands to bootstrap this environment in a remote runtime.
        """
        return []

    def add_to_package(self):
        """
        A list of tuples (file, arcname) to add to the job package.
        `arcname` is an alterative name for the file in the job package.
        """
        return []

    def pylint_config(self):
        """
        Environment may override pylint config.
        """
        return []

    @classmethod
    def get_client_info(cls, flow_name, metadata):
        """
        Environment may customize the information returned to the client about the environment

        Parameters
        ----------
        flow_name : str
            Name of the flow
        metadata : dict
            Metadata information regarding the task

        Returns
        -------
        str : Information printed and returned to the user
        """
        return "Local environment"

    def get_package_commands(self, code_package_url,datastore):
        cmds = ["set -e",
                "echo \'Setting up task environment.\'",
                "%s -m pip install awscli click requests boto3 \
                    --user -qqq" % self._python(),
                "mkdir metaflow",
<<<<<<< HEAD
                "cd metaflow"]
=======
                "cd metaflow",
                "mkdir .metaflow" # mute local datastore creation log
                ]
>>>>>>> c2f6d91c
        env = self
        cmds.extend(datastore.package_download_commands(env,code_package_url))
        return cmds

    def get_environment_info(self):
        global version_cache
        if version_cache is None:
            version_cache = metaflow_version.get_version()

        # note that this dict goes into the code package
        # so variables here should be relatively stable (no
        # timestamps) so the hash won't change all the time
        env = {'platform': platform.system(),
               'username': get_username(),
               'production_token': os.environ.get('METAFLOW_PRODUCTION_TOKEN'),
               'runtime': os.environ.get('METAFLOW_RUNTIME_NAME', 'dev'),
               'app': os.environ.get('APP'),
               'environment_type': self.TYPE,
               'python_version': sys.version,
               'python_version_code': '%d.%d.%d' % sys.version_info[:3],
               'metaflow_version': version_cache,
               'script': os.path.basename(os.path.abspath(sys.argv[0]))}
        return env

    def executable(self, step_name):
        return self._python()

    def _python(self):
        return "python"<|MERGE_RESOLUTION|>--- conflicted
+++ resolved
@@ -82,13 +82,9 @@
                 "%s -m pip install awscli click requests boto3 \
                     --user -qqq" % self._python(),
                 "mkdir metaflow",
-<<<<<<< HEAD
-                "cd metaflow"]
-=======
                 "cd metaflow",
                 "mkdir .metaflow" # mute local datastore creation log
                 ]
->>>>>>> c2f6d91c
         env = self
         cmds.extend(datastore.package_download_commands(env,code_package_url))
         return cmds
